--- conflicted
+++ resolved
@@ -48,16 +48,13 @@
 #include "nvim/event/loop.h"
 #include "nvim/os/input.h"
 #include "nvim/os/os.h"
-<<<<<<< HEAD
 #include "nvim/os/fileio.h"
+#include "nvim/api/private/handle.h"
 
 
 /// Index in scriptin
 static int curscript = 0;
 FileDescriptor *scriptin[NSCRIPT] = { NULL };
-=======
-#include "nvim/api/private/handle.h"
->>>>>>> 27a57758
 
 /*
  * These buffers are used for storing:
@@ -1305,7 +1302,7 @@
   free_typebuf();
   typebuf = saved_typebuf[curscript];
 
-  file_free(scriptin[curscript]);
+  file_free(scriptin[curscript], false);
   scriptin[curscript] = NULL;
   if (curscript > 0)
     --curscript;
