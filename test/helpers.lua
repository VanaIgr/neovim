local assert = require('luassert')
local lfs = require('lfs')

local quote_me = '[^.%w%+%-%@%_%/]' -- complement (needn't quote)
local function shell_quote(str)
  if string.find(str, quote_me) or str == '' then
    return '"' .. str:gsub('[$%%"\\]', '\\%0') .. '"'
  else
    return str
  end
end

local function argss_to_cmd(...)
  local cmd = ''
  for i = 1, select('#', ...) do
    local arg = select(i, ...)
    if type(arg) == 'string' then
      cmd = cmd .. ' ' ..shell_quote(arg)
    else
      for _, subarg in ipairs(arg) do
        cmd = cmd .. ' ' .. shell_quote(subarg)
      end
    end
  end
  return cmd
end

local function popen_r(...)
  return io.popen(argss_to_cmd(...), 'r')
end

local function popen_w(...)
  return io.popen(argss_to_cmd(...), 'w')
end

local check_logs_useless_lines = {
  ['Warning: noted but unhandled ioctl']=1,
  ['could cause spurious value errors to appear']=2,
  ['See README_MISSING_SYSCALL_OR_IOCTL for guidance']=3,
}

local eq = function(exp, act)
  return assert.are.same(exp, act)
end
local neq = function(exp, act)
  return assert.are_not.same(exp, act)
end
local ok = function(res)
  return assert.is_true(res)
end

-- initial_path:  directory to recurse into
-- re:            include pattern (string)
-- exc_re:        exclude pattern(s) (string or table)
local function glob(initial_path, re, exc_re)
  exc_re = type(exc_re) == 'table' and exc_re or { exc_re }
  local paths_to_check = {initial_path}
  local ret = {}
  local checked_files = {}
  local function is_excluded(path)
    for _, pat in pairs(exc_re) do
      if path:match(pat) then return true end
    end
    return false
  end

  if is_excluded(initial_path) then
    return ret
  end
  while #paths_to_check > 0 do
    local cur_path = paths_to_check[#paths_to_check]
    paths_to_check[#paths_to_check] = nil
    for e in lfs.dir(cur_path) do
      local full_path = cur_path .. '/' .. e
      local checked_path = full_path:sub(#initial_path + 1)
      if (not is_excluded(checked_path)) and e:sub(1, 1) ~= '.' then
        local attrs = lfs.attributes(full_path)
        if attrs then
          local check_key = attrs.dev .. ':' .. tostring(attrs.ino)
          if not checked_files[check_key] then
            checked_files[check_key] = true
            if attrs.mode == 'directory' then
              paths_to_check[#paths_to_check + 1] = full_path
            elseif not re or checked_path:match(re) then
              ret[#ret + 1] = full_path
            end
          end
        end
      end
    end
  end
  return ret
end

local function check_logs()
  local log_dir = os.getenv('LOG_DIR')
  local runtime_errors = 0
  if log_dir and lfs.attributes(log_dir, 'mode') == 'directory' then
    for tail in lfs.dir(log_dir) do
      if tail:sub(1, 30) == 'valgrind-' or tail:find('san%.') then
        local file = log_dir .. '/' .. tail
        local fd = io.open(file)
        local start_msg = ('='):rep(20) .. ' File ' .. file .. ' ' .. ('='):rep(20)
        local lines = {}
        local warning_line = 0
        for line in fd:lines() do
          local cur_warning_line = check_logs_useless_lines[line]
          if cur_warning_line == warning_line + 1 then
            warning_line = cur_warning_line
          else
            lines[#lines + 1] = line
          end
        end
        fd:close()
        os.remove(file)
        if #lines > 0 then
          -- local out = os.getenv('TRAVIS_CI_BUILD') and io.stdout or io.stderr
          local out = io.stdout
          out:write(start_msg .. '\n')
          out:write('= ' .. table.concat(lines, '\n= ') .. '\n')
          out:write(select(1, start_msg:gsub('.', '=')) .. '\n')
          runtime_errors = runtime_errors + 1
        end
      end
    end
  end
  assert(0 == runtime_errors)
end

-- Tries to get platform name from $SYSTEM_NAME, uname; fallback is "Windows".
local uname = (function()
  local platform = nil
  return (function()
    if platform then
      return platform
    end

    platform = os.getenv("SYSTEM_NAME")
    if platform then
      return platform
    end

    local status, f = pcall(popen_r, 'uname', '-s')
    if status then
      platform = f:read("*l")
      f:close()
    else
      platform = 'Windows'
    end
    return platform
  end)
end)()

local function tmpdir_get()
  return os.getenv('TMPDIR') and os.getenv('TMPDIR') or os.getenv('TEMP')
end

-- Is temp directory `dir` defined local to the project workspace?
local function tmpdir_is_local(dir)
  return not not (dir and string.find(dir, 'Xtest'))
end

local tmpname = (function()
  local seq = 0
  local tmpdir = tmpdir_get()
  return (function()
    if tmpdir_is_local(tmpdir) then
      -- Cannot control os.tmpname() dir, so hack our own tmpname() impl.
      seq = seq + 1
      local fname = tmpdir..'/nvim-test-lua-'..seq
      io.open(fname, 'w'):close()
      return fname
    else
      local fname = os.tmpname()
      if uname() == 'Windows' and fname:sub(1, 2) == '\\s' then
        -- In Windows tmpname() returns a filename starting with
        -- special sequence \s, prepend $TEMP path
        return tmpdir..fname
      elseif fname:match('^/tmp') and uname() == 'Darwin' then
        -- In OS X /tmp links to /private/tmp
        return '/private'..fname
      else
        return fname
      end
    end
  end)
end)()

local function map(func, tab)
  local rettab = {}
  for k, v in pairs(tab) do
    rettab[k] = func(v)
  end
  return rettab
end

local function filter(filter_func, tab)
  local rettab = {}
  for _, entry in pairs(tab) do
    if filter_func(entry) then
      table.insert(rettab, entry)
    end
  end
  return rettab
end

local function hasenv(name)
  local env = os.getenv(name)
  if env and env ~= '' then
    return env
  end
  return nil
end

local tests_skipped = 0

local function check_cores(app, force)
  app = app or 'build/bin/nvim'
  local initial_path, re, exc_re
  local gdb_db_cmd = 'gdb -n -batch -ex "thread apply all bt full" "$_NVIM_TEST_APP" -c "$_NVIM_TEST_CORE"'
  local lldb_db_cmd = 'lldb -Q -o "bt all" -f "$_NVIM_TEST_APP" -c "$_NVIM_TEST_CORE"'
  local random_skip = false
  -- Workspace-local $TMPDIR, scrubbed and pattern-escaped.
  -- "./Xtest-tmpdir/" => "Xtest%-tmpdir"
  local local_tmpdir = (tmpdir_is_local(tmpdir_get())
    and tmpdir_get():gsub('^[ ./]+',''):gsub('%/+$',''):gsub('([^%w])', '%%%1')
    or nil)
  local db_cmd
  if hasenv('NVIM_TEST_CORE_GLOB_DIRECTORY') then
    initial_path = os.getenv('NVIM_TEST_CORE_GLOB_DIRECTORY')
    re = os.getenv('NVIM_TEST_CORE_GLOB_RE')
    exc_re = { os.getenv('NVIM_TEST_CORE_EXC_RE'), local_tmpdir }
    db_cmd = os.getenv('NVIM_TEST_CORE_DB_CMD') or gdb_db_cmd
    random_skip = os.getenv('NVIM_TEST_CORE_RANDOM_SKIP')
  elseif os.getenv('TRAVIS_OS_NAME') == 'osx' then
    initial_path = '/cores'
    re = nil
    exc_re = { local_tmpdir }
    db_cmd = lldb_db_cmd
  else
    initial_path = '.'
    re = '/core[^/]*$'
    exc_re = { '^/%.deps$', local_tmpdir }
    db_cmd = gdb_db_cmd
    random_skip = true
  end
  -- Finding cores takes too much time on linux
  if not force and random_skip and math.random() < 0.9 then
    tests_skipped = tests_skipped + 1
    return
  end
  local cores = glob(initial_path, re, exc_re)
  local found_cores = 0
  local out = io.stdout
  for _, core in ipairs(cores) do
    local len = 80 - #core - #('Core file ') - 2
    local esigns = ('='):rep(len / 2)
    out:write(('\n%s Core file %s %s\n'):format(esigns, core, esigns))
    out:flush()
    os.execute(db_cmd:gsub('%$_NVIM_TEST_APP', app):gsub('%$_NVIM_TEST_CORE', core) .. ' 2>&1')
    out:write('\n')
    found_cores = found_cores + 1
    os.remove(core)
  end
  if found_cores ~= 0 then
    out:write(('\nTests covered by this check: %u\n'):format(tests_skipped + 1))
  end
  tests_skipped = 0
  if found_cores > 0 then
    error("crash detected (see above)")
  end
end

local function which(exe)
  local pipe = popen_r('which', exe)
  local ret = pipe:read('*a')
  pipe:close()
  if ret == '' then
    return nil
  else
    return ret:sub(1, -2)
  end
end

<<<<<<< HEAD
local function repeated_read_cmd(...)
  for _ = 1, 10 do
    local stream = popen_r(...)
    local ret = stream:read('*a')
    stream:close()
    if ret then
      return ret
    end
  end
  print('ERROR: Failed to execute ' .. argss_to_cmd(...) .. ': nil return after 10 attempts')
  return nil
=======
local function shallowcopy(orig)
  local copy = {}
  for orig_key, orig_value in pairs(orig) do
    copy[orig_key] = orig_value
  end
  return copy
end

local function concat_tables(...)
  local ret = {}
  for i = 1, select('#', ...) do
    local tbl = select(i, ...)
    if tbl then
      for _, v in ipairs(tbl) do
        ret[#ret + 1] = v
      end
    end
  end
  return ret
end

local function dedent(str, leave_indent)
  -- find minimum common indent across lines
  local indent = nil
  for line in str:gmatch('[^\n]+') do
    local line_indent = line:match('^%s+') or ''
    if indent == nil or #line_indent < #indent then
      indent = line_indent
    end
  end
  if indent == nil or #indent == 0 then
    -- no minimum common indent
    return str
  end
  local left_indent = (' '):rep(leave_indent or 0)
  -- create a pattern for the indent
  indent = indent:gsub('%s', '[ \t]')
  -- strip it from the first line
  str = str:gsub('^'..indent, left_indent)
  -- strip it from the remaining lines
  str = str:gsub('[\n]'..indent, '\n' .. left_indent)
  return str
>>>>>>> 27a57758
end

return {
  eq = eq,
  neq = neq,
  ok = ok,
  check_logs = check_logs,
  uname = uname,
  tmpname = tmpname,
  map = map,
  filter = filter,
  glob = glob,
  check_cores = check_cores,
  hasenv = hasenv,
  which = which,
<<<<<<< HEAD
  argss_to_cmd = argss_to_cmd,
  popen_r = popen_r,
  popen_w = popen_w,
  repeated_read_cmd = repeated_read_cmd,
=======
  shallowcopy = shallowcopy,
  concat_tables = concat_tables,
  dedent = dedent,
>>>>>>> 27a57758
}<|MERGE_RESOLUTION|>--- conflicted
+++ resolved
@@ -282,7 +282,6 @@
   end
 end
 
-<<<<<<< HEAD
 local function repeated_read_cmd(...)
   for _ = 1, 10 do
     local stream = popen_r(...)
@@ -294,7 +293,8 @@
   end
   print('ERROR: Failed to execute ' .. argss_to_cmd(...) .. ': nil return after 10 attempts')
   return nil
-=======
+end
+
 local function shallowcopy(orig)
   local copy = {}
   for orig_key, orig_value in pairs(orig) do
@@ -337,7 +337,6 @@
   -- strip it from the remaining lines
   str = str:gsub('[\n]'..indent, '\n' .. left_indent)
   return str
->>>>>>> 27a57758
 end
 
 return {
@@ -353,14 +352,11 @@
   check_cores = check_cores,
   hasenv = hasenv,
   which = which,
-<<<<<<< HEAD
   argss_to_cmd = argss_to_cmd,
   popen_r = popen_r,
   popen_w = popen_w,
   repeated_read_cmd = repeated_read_cmd,
-=======
   shallowcopy = shallowcopy,
   concat_tables = concat_tables,
   dedent = dedent,
->>>>>>> 27a57758
 }